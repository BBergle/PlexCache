--- conflicted
+++ resolved
@@ -3,26 +3,19 @@
 This Python script reduces energy consumption by minimizing the need to spin up the array/disk(s) when watching recurrent media like TV series. It achieves this by moving the media from the OnDeck library of the main user, all other users, and the main user's watchlist. For TV shows/anime, it also fetches the next specified number of episodes.
 
 The project contains two scripts: a setup script and a main script. The setup script prompts the user to specify the folders where the media is stored and fetches the mapped Plex media paths and will create the settings file, which can also be created/edited manually.
+The script was initially developed for Unraid but is compatible with other systems.
 
 # The script can:
-
 - Fetch a specified number of episodes of the Shows on "onDeck" and the main user's watchlist.
 - Search only the specified libraries.
-<<<<<<< HEAD
 - Check for free space before moving any file.
 - Move watched media present on the cache drive back to the array.
-=======
->>>>>>> 85c0cecd
 - Filter media older than a specified number of days.
 - Run in debug mode for testing.
 - Exit the script if any active session or skip the currently playing media.
+- Find your missing unicorn.
 
 Note that the **"settings.json"** file is assumed to be located in the same directory, but this can be changed by editing the "settings_filename" variable in the script. 
-<<<<<<< HEAD
-
-=======
->>>>>>> 85c0cecd
-The script was initially developed for Unraid but is compatible with other systems.
 
 # Disclaimer:
 
